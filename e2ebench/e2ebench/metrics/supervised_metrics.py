--- conflicted
+++ resolved
@@ -5,17 +5,12 @@
 import pickle
 import threading
 import time
-<<<<<<< HEAD
-# import pyRAPL
 import pandas as pd
 import matplotlib.pyplot as plt
 import matplotlib.ticker as ticker
-=======
-
 import numpy as np
 import psutil
 import pyRAPL
->>>>>>> 1d1b5feb
 
 
 class BenchmarkSupervisor:
@@ -162,77 +157,7 @@
     def log(self, benchmark):
         benchmark.log(self.description, self.measure_type, self.serialize(), unit="MiB")
 
-
-<<<<<<< HEAD
-# class EnergyMetric(Metric):
-#     """The metric object to measure energy used in the execution
-#
-#     Parameters
-#     ----------
-#     description: str
-#         The description of this metric and function which is added to the database
-#     """
-#     priority = 1
-#     measure_type = 'energy'
-#     needs_threading = False
-#
-#     def before(self):
-#         pyRAPL.setup()
-#         self.meter = pyRAPL.Measurement('bar')
-#         self.meter.begin()
-#
-#     def after(self):
-#         self.meter.end()
-#         self.data = sum(self.meter.result.pkg)
-#
-#     def log(self, benchmark):
-#         benchmark.log(self.description, self.measure_type, self.serialize(), unit='µJ')
-
-
-# class PowerMetric(Metric):
-#     """The metric object to measure power used in the execution
-#
-#     Parameters
-#     ----------
-#     description: str
-#         The description of this metric and function which is added to the database
-#     interval: int, default=1
-#         The number of seconds between memory measurements
-#     """
-#     priority = 3
-#     measure_type = 'power'
-#     needs_threading = True
-#
-#     def __init__(self, description, interval=1):
-#         super().__init__(description)
-#         self.interval = interval
-#         self.meter = None
-#
-#     def before(self):
-#         pyRAPL.setup()
-#         self.meter = pyRAPL.Measurement('bar')
-#         self.measurements = []
-#         self.timestamps = []
-#
-#     def meanwhile(self, finish_event):
-#         while not finish_event.isSet():
-#             self.meter.begin()
-#             time.sleep(self.interval)
-#             self.meter.end()
-#             power = sum(map(lambda x: x / self.meter.result.duration, self.meter.result.pkg))
-#             self.measurements.append(power)
-#             self.timestamps.append(datetime.now())
-#
-#     def after(self):
-#         self.data = {
-#             'timestamps' : self.timestamps,
-#             'measurements' : self.measurements,
-#             'interval' : self.interval
-#         }
-#
-#     def log(self, benchmark):
-#         benchmark.log(self.description, self.measure_type, self.serialize(), unit='Watt')
-=======
+        
 class EnergyMetric(Metric):
     """The metric object to measure energy used in the execution
 
@@ -323,7 +248,6 @@
     def log(self, benchmark):
         if self.successful:
             benchmark.log(self.description, self.measure_type, self.serialize(), unit='Watt')
->>>>>>> 1d1b5feb
 
 
 class LatencyMetric(Metric):
