from e2ebench.metrics.valued_metrics import ConfusionMatrixTracker, \
                                            HyperparameterTracker,\
                                            TTATracker,\
                                            LossTracker
from e2ebench.metrics.supervised_metrics import BenchmarkSupervisor,\
                                                TimeMetric,\
                                                MemoryMetric,\
                                                LatencyMetric,\
<<<<<<< HEAD
                                                ThroughputMetric # ,\
                                                # PowerMetric,\
                                                # EnergyMetric,\
=======
                                                ThroughputMetric,\
                                                CPUMetric
>>>>>>> 1d1b5feb
<|MERGE_RESOLUTION|>--- conflicted
+++ resolved
@@ -6,11 +6,7 @@
                                                 TimeMetric,\
                                                 MemoryMetric,\
                                                 LatencyMetric,\
-<<<<<<< HEAD
-                                                ThroughputMetric # ,\
-                                                # PowerMetric,\
-                                                # EnergyMetric,\
-=======
-                                                ThroughputMetric,\
-                                                CPUMetric
->>>>>>> 1d1b5feb
+                                                ThroughputMetric
+                                                PowerMetric,\
+                                                EnergyMetric,\
+                                                CPUMetric