--- conflicted
+++ resolved
@@ -63,11 +63,7 @@
         SQLalchemy session
     """
 
-<<<<<<< HEAD
-    def __init__(self, db_file, description="", mode="a", name=""):
-=======
     def __init__(self, db_file, description="", mode="a", name="", checkpoint_frequency=2, tmp_dir="umlaut_tmp"):
->>>>>>> 402c39de
         self.db_file = db_file
         self.description = description
         self.name = name if name != "" else get_outermost_filename()
@@ -204,39 +200,6 @@
         if self.mode == 'r':
             self.session.close()
         else:
-<<<<<<< HEAD
-            self.close_event.set()
-            self._db_thread.join()
-
-    def _database_thread_func(self):
-        """The function that manages the threading."""
-        engine = create_engine('sqlite+pysqlite:///' + self.db_file)
-        Base.metadata.create_all(engine)
-        Session = sessionmaker(bind=engine)
-        session = Session()
-        session.add(BenchmarkMetadata(uuid=self.uuid,
-                                      meta_description=self.description,
-                                      meta_name=self.name,
-                                      meta_start_time=datetime.now()))
-        session.commit()
-
-        try:
-            while True:
-                log_staged = False
-                while not self.queue.empty():
-                    sleep(0)
-                    measurement = self.queue.get()
-                    #measurement.measurement_data = str(measurement.measurement_data)
-                    session.add(measurement)
-                    log_staged = True
-                if log_staged:
-                    session.commit()
-                if self.close_event.isSet() and self.queue.empty():
-                    break
-                sleep(0)
-        finally:
-            session.close()
-=======
             try:
                 self.write_checkpoints()
                 print(f"All measurements committed to database.")
@@ -250,7 +213,6 @@
                 print(f"Temporary directory '{self.tmp_dir}' deleted.")
                 self.session.close()
             
->>>>>>> 402c39de
 
     def log(self, description, measure_type, value, unit='', method_name=""):
         """
