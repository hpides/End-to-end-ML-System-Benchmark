--- conflicted
+++ resolved
@@ -11,14 +11,12 @@
                      ThroughputMetric,\
                      LatencyMetric,\
                      TTATracker,\
-<<<<<<< HEAD
-                     LossTracker# ,\
-                     # PowerMetric,\
-                     # EnergyMetric
-=======
+                     LossTracker,\
+                     PowerMetric,\
+                     EnergyMetric
                      LossTracker,\
                      CPUMetric
->>>>>>> 1d1b5feb
+ 
 
 bm = Benchmark('sample_db_file.db', description="le description")
 
@@ -27,14 +25,9 @@
     "latency": LatencyMetric('bloat latency'),
     "time": TimeMetric('bloat time'),
     "memory": MemoryMetric('bloat memory', interval=0.1),
-<<<<<<< HEAD
-    # "power": PowerMetric('bloat power'),
-    # "energy": EnergyMetric('bloat energy'),
-=======
     "power": PowerMetric('bloat power'),
     "energy": EnergyMetric('bloat energy'),
     "cpu": CPUMetric('bloat cpu', interval=0.1)
->>>>>>> 1d1b5feb
 }
 
 
