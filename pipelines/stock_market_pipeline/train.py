--- conflicted
+++ resolved
@@ -8,9 +8,7 @@
 from e2ebench import Benchmark, ConfusionMatrixTracker, HyperparameterTracker, BenchmarkSupervisor, TimeMetric, \
     MemoryMetric, PowerMetric, EnergyMetric, LatencyMetric, ThroughputMetric, TTATracker
 
-<<<<<<< HEAD
-@eb.BenchmarkSupervisor([eb.MemoryMetric('train memory'), eb.TimeMetric('train time'), eb.PowerMetric('train power')], bm)
-=======
+
 bm = Benchmark('stock_market.db')
 
 
@@ -21,7 +19,6 @@
 @BenchmarkSupervisor([TimeMetric('stock market time'), MemoryMetric('stock market memory', interval=0.1),
                       PowerMetric('stock market power'), EnergyMetric('stock market energy'),
                       lat, thr], bm)
->>>>>>> c022dc4c
 def train(model, X_train, y_train, batch_size=32, epochs=10, lr=0.01):
 
     optimizer = Adam(learning_rate=lr)
